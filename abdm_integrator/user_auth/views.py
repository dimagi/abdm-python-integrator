from rest_framework.permissions import IsAuthenticated
from rest_framework.response import Response
from rest_framework.status import HTTP_200_OK, HTTP_202_ACCEPTED
from rest_framework.views import APIView

from abdm_integrator.const import AuthenticationMode
from abdm_integrator.exceptions import ABDMGatewayCallbackTimeout, ABDMGatewayError
from abdm_integrator.settings import app_settings
from abdm_integrator.user_auth.const import CALLBACK_RESPONSE_CACHE_TIMEOUT, UserAuthGatewayAPIPath
from abdm_integrator.user_auth.exceptions import (
    user_auth_error_response_handler,
    user_auth_gateway_error_response_handler,
)
from abdm_integrator.user_auth.serializers import (
    AuthConfirmSerializer,
    AuthFetchModesSerializer,
    AuthInitSerializer,
    GatewayAuthOnConfirmSerializer,
    GatewayAuthOnFetchModesSerializer,
    GatewayAuthOnInitSerializer,
)
<<<<<<< HEAD
from abdm_integrator.utils import ABDMCache, ABDMRequestHelper, poll_and_pop_data_from_cache
=======
from abdm_integrator.utils import (
    ABDMCache,
    ABDMGatewayAuthentication,
    ABDMRequestHelper,
    poll_and_pop_data_from_cache,
)
>>>>>>> 6f63e7a8


class UserAuthBaseView(APIView):
    authentication_classes = [app_settings.AUTHENTICATION_CLASS]
    permission_classes = [IsAuthenticated]

    def get_exception_handler(self):
        return user_auth_error_response_handler.get_exception_handler()

    @staticmethod
    def generate_response_from_callback(response_data):
        if not response_data:
            raise ABDMGatewayCallbackTimeout()
        if response_data.get('error'):
            error = response_data['error']
            raise ABDMGatewayError(error.get('code'), error.get('message'))
        return Response(status=HTTP_200_OK, data=response_data['auth'])


class UserAuthGatewayBaseView(APIView):
<<<<<<< HEAD
=======
    authentication_classes = [ABDMGatewayAuthentication]
>>>>>>> 6f63e7a8
    serializer_class = None

    def get_exception_handler(self):
        return user_auth_gateway_error_response_handler.get_exception_handler()

<<<<<<< HEAD
    def _post(self, request, format=None):
=======
    def post(self, request, format=None):
>>>>>>> 6f63e7a8
        serializer = self.serializer_class(data=request.data)
        serializer.is_valid(raise_exception=True)
        ABDMCache.set(serializer.data['resp']['requestId'], serializer.data, CALLBACK_RESPONSE_CACHE_TIMEOUT)
        return Response(status=HTTP_202_ACCEPTED)


class AuthFetchModes(UserAuthBaseView):

    def post(self, request, format=None):
        serializer = AuthFetchModesSerializer(data=request.data)
        serializer.is_valid(raise_exception=True)
        gateway_request_id = self.gateway_auth_fetch_modes(serializer.data)
        response_data = poll_and_pop_data_from_cache(gateway_request_id)
        # Authentication Mode DIRECT is not yet supported.
        response_data = self.remove_direct_and_password_mode(response_data)
        return self.generate_response_from_callback(response_data)

    def gateway_auth_fetch_modes(self, request_data):
        payload = ABDMRequestHelper.common_request_data()
        payload['query'] = request_data
        ABDMRequestHelper().gateway_post(UserAuthGatewayAPIPath.FETCH_AUTH_MODES, payload)
        return payload['requestId']

    def remove_direct_and_password_mode(self, response_data):
        if response_data and response_data.get('auth'):
            if AuthenticationMode.DIRECT in response_data['auth']['modes']:
                response_data['auth']['modes'].remove(AuthenticationMode.DIRECT)
            # Invalid Password mode is being returned.
            # See https://devforum.abdm.gov.in/t/care-context-link-otp-not-received/8006/2?u=ayadav
            if AuthenticationMode.PASSWORD in response_data['auth']['modes']:
                response_data['auth']['modes'].remove(AuthenticationMode.PASSWORD)
        return response_data


class GatewayAuthOnFetchModes(UserAuthGatewayBaseView):
    serializer_class = GatewayAuthOnFetchModesSerializer
<<<<<<< HEAD

    def post(self, request, format=None):
        return self._post(request, format)
=======
>>>>>>> 6f63e7a8


class AuthInit(UserAuthBaseView):

    def post(self, request, format=None):
        serializer = AuthInitSerializer(data=request.data)
        serializer.is_valid(raise_exception=True)
        gateway_request_id = self.gateway_auth_init(serializer.data)
        response_data = poll_and_pop_data_from_cache(gateway_request_id)
        return self.generate_response_from_callback(response_data)

    def gateway_auth_init(self, request_data):
        payload = ABDMRequestHelper.common_request_data()
        payload['query'] = request_data
        ABDMRequestHelper().gateway_post(UserAuthGatewayAPIPath.AUTH_INIT, payload)
        return payload['requestId']


class GatewayAuthOnInit(UserAuthGatewayBaseView):
    serializer_class = GatewayAuthOnInitSerializer
<<<<<<< HEAD

    def post(self, request, format=None):
        return self._post(request, format)
=======
>>>>>>> 6f63e7a8


class AuthConfirm(UserAuthBaseView):

    def post(self, request, format=None):
        serializer = AuthConfirmSerializer(data=request.data)
        serializer.is_valid(raise_exception=True)
        gateway_request_id = self.gateway_auth_confirm(serializer.data)
        response_data = poll_and_pop_data_from_cache(gateway_request_id)
        return self.generate_response_from_callback(response_data)

    def gateway_auth_confirm(self, request_data):
        payload = ABDMRequestHelper.common_request_data()
        payload['transactionId'] = request_data.pop('transactionId')
        payload['credential'] = request_data['credential']
        ABDMRequestHelper().gateway_post(UserAuthGatewayAPIPath.AUTH_CONFIRM, payload)
        return payload['requestId']


class GatewayAuthOnConfirm(UserAuthGatewayBaseView):
<<<<<<< HEAD
    serializer_class = GatewayAuthOnConfirmSerializer

    def post(self, request, format=None):
        return self._post(request, format)
=======
    serializer_class = GatewayAuthOnConfirmSerializer
>>>>>>> 6f63e7a8
<|MERGE_RESOLUTION|>--- conflicted
+++ resolved
@@ -19,16 +19,12 @@
     GatewayAuthOnFetchModesSerializer,
     GatewayAuthOnInitSerializer,
 )
-<<<<<<< HEAD
-from abdm_integrator.utils import ABDMCache, ABDMRequestHelper, poll_and_pop_data_from_cache
-=======
 from abdm_integrator.utils import (
     ABDMCache,
     ABDMGatewayAuthentication,
     ABDMRequestHelper,
     poll_and_pop_data_from_cache,
 )
->>>>>>> 6f63e7a8
 
 
 class UserAuthBaseView(APIView):
@@ -49,20 +45,13 @@
 
 
 class UserAuthGatewayBaseView(APIView):
-<<<<<<< HEAD
-=======
     authentication_classes = [ABDMGatewayAuthentication]
->>>>>>> 6f63e7a8
     serializer_class = None
 
     def get_exception_handler(self):
         return user_auth_gateway_error_response_handler.get_exception_handler()
 
-<<<<<<< HEAD
-    def _post(self, request, format=None):
-=======
     def post(self, request, format=None):
->>>>>>> 6f63e7a8
         serializer = self.serializer_class(data=request.data)
         serializer.is_valid(raise_exception=True)
         ABDMCache.set(serializer.data['resp']['requestId'], serializer.data, CALLBACK_RESPONSE_CACHE_TIMEOUT)
@@ -99,12 +88,6 @@
 
 class GatewayAuthOnFetchModes(UserAuthGatewayBaseView):
     serializer_class = GatewayAuthOnFetchModesSerializer
-<<<<<<< HEAD
-
-    def post(self, request, format=None):
-        return self._post(request, format)
-=======
->>>>>>> 6f63e7a8
 
 
 class AuthInit(UserAuthBaseView):
@@ -125,12 +108,6 @@
 
 class GatewayAuthOnInit(UserAuthGatewayBaseView):
     serializer_class = GatewayAuthOnInitSerializer
-<<<<<<< HEAD
-
-    def post(self, request, format=None):
-        return self._post(request, format)
-=======
->>>>>>> 6f63e7a8
 
 
 class AuthConfirm(UserAuthBaseView):
@@ -151,11 +128,4 @@
 
 
 class GatewayAuthOnConfirm(UserAuthGatewayBaseView):
-<<<<<<< HEAD
-    serializer_class = GatewayAuthOnConfirmSerializer
-
-    def post(self, request, format=None):
-        return self._post(request, format)
-=======
-    serializer_class = GatewayAuthOnConfirmSerializer
->>>>>>> 6f63e7a8
+    serializer_class = GatewayAuthOnConfirmSerializer